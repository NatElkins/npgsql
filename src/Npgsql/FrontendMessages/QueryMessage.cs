--- conflicted
+++ resolved
@@ -56,25 +56,9 @@
 
         internal override async Task Write(WriteBuffer buf, bool async, CancellationToken cancellationToken)
         {
-<<<<<<< HEAD
-            if (_charPos == -1)
-            {
-                // Start new query
-                if (buf.WriteSpaceLeft < 1 + 4)
-                    return false;
-                _charPos = 0;
-                var queryByteLen = _encoding.GetByteCount(_query);
-                _queryChars = _query.ToCharArray();
-                buf.WriteByte(Code);
-                buf.WriteInt32(4 +            // Message length (including self excluding code)
-                               queryByteLen + // Query byte length
-                               1);            // Null terminator
-            }
-=======
             if (buf.WriteSpaceLeft < 1 + 4)
                 await buf.Flush(async, cancellationToken);
             var queryByteLen = _encoding.GetByteCount(_query);
->>>>>>> 77767226
 
             buf.WriteByte(Code);
             buf.WriteInt32(4 +            // Message length (including self excluding code)
