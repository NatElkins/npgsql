#region License
// The PostgreSQL License
//
// Copyright (C) 2016 The Npgsql Development Team
//
// Permission to use, copy, modify, and distribute this software and its
// documentation for any purpose, without fee, and without a written
// agreement is hereby granted, provided that the above copyright notice
// and this paragraph and the following two paragraphs appear in all copies.
//
// IN NO EVENT SHALL THE NPGSQL DEVELOPMENT TEAM BE LIABLE TO ANY PARTY
// FOR DIRECT, INDIRECT, SPECIAL, INCIDENTAL, OR CONSEQUENTIAL DAMAGES,
// INCLUDING LOST PROFITS, ARISING OUT OF THE USE OF THIS SOFTWARE AND ITS
// DOCUMENTATION, EVEN IF THE NPGSQL DEVELOPMENT TEAM HAS BEEN ADVISED OF
// THE POSSIBILITY OF SUCH DAMAGE.
//
// THE NPGSQL DEVELOPMENT TEAM SPECIFICALLY DISCLAIMS ANY WARRANTIES,
// INCLUDING, BUT NOT LIMITED TO, THE IMPLIED WARRANTIES OF MERCHANTABILITY
// AND FITNESS FOR A PARTICULAR PURPOSE. THE SOFTWARE PROVIDED HEREUNDER IS
// ON AN "AS IS" BASIS, AND THE NPGSQL DEVELOPMENT TEAM HAS NO OBLIGATIONS
// TO PROVIDE MAINTENANCE, SUPPORT, UPDATES, ENHANCEMENTS, OR MODIFICATIONS.
#endregion

using System;
using System.ComponentModel;
using System.Data;
using System.Data.Common;
using System.Diagnostics.Contracts;
using System.IO;
using System.Net.Security;
using System.Net.Sockets;
using System.Reflection;
using System.Security.Cryptography;
using System.Security.Cryptography.X509Certificates;
using System.Threading;
<<<<<<< HEAD
#if !DNXCORE50
=======
using System.Threading.Tasks;
using AsyncRewriter;
using JetBrains.Annotations;
#if NET45 || NET451
>>>>>>> 9e75d8d9
using System.Transactions;
#endif
using Npgsql.Logging;
using NpgsqlTypes;
using IsolationLevel = System.Data.IsolationLevel;

namespace Npgsql
{
    /// <summary>
    /// This class represents a connection to a PostgreSQL server.
    /// </summary>
#if WITHDESIGN
    [System.Drawing.ToolboxBitmapAttribute(typeof(NpgsqlConnection))]
#endif
#if NETSTANDARD1_3
    public sealed partial class NpgsqlConnection : DbConnection
#else
    // ReSharper disable once RedundantNameQualifier
    [System.ComponentModel.DesignerCategory("")]
<<<<<<< HEAD
    public sealed class NpgsqlConnection : DbConnection, ICloneable
=======
    public sealed partial class NpgsqlConnection : DbConnection, ICloneable
>>>>>>> 9e75d8d9
#endif
    {
        #region Fields

        // Set this when disposed is called.
        bool _disposed;

        // Used when we closed the connector due to an error, but are pretending it's open.
        bool _fakingOpen;
        // Used when the connection is closed but an TransactionScope is still active
        // (the actual close is postponed until the scope ends)
        bool _postponingClose;
        bool _postponingDispose;

        /// <summary>
        /// The parsed connection string set by the user
        /// </summary>
        internal NpgsqlConnectionStringBuilder Settings { get; private set; }

        /// <summary>
        /// The actual string provided by the user for the connection string
        /// </summary>
        string _connectionString;

        /// <summary>
        /// Contains the clear text password which was extracted from the user-provided connection string.
        /// </summary>
        internal string Password { get; private set; }

        /// <summary>
        /// The connector object connected to the backend.
        /// </summary>
        internal NpgsqlConnector Connector { get; set; }

        /// <summary>
        /// A counter that gets incremented every time the connection is (re-)opened.
        /// This allows us to identify an "instance" of connection, which is useful since
        /// some resources are released when a connection is closed (e.g. prepared statements).
        /// </summary>
        internal int OpenCounter { get; private set; }

        bool _wasBroken;

#if NET45 || NET451
        NpgsqlPromotableSinglePhaseNotification Promotable => _promotable ?? (_promotable = new NpgsqlPromotableSinglePhaseNotification(this));
        NpgsqlPromotableSinglePhaseNotification _promotable;
#endif

        /// <summary>
        /// The default TCP/IP port for PostgreSQL.
        /// </summary>
        public const int DefaultPort = 5432;

        /// <summary>
        /// Maximum value for connection timeout.
        /// </summary>
        internal const int TimeoutLimit = 1024;

        static readonly NpgsqlLogger Log = NpgsqlLogManager.GetCurrentClassLogger();

        #endregion Fields

        #region Constructors / Init / Open

        /// <summary>
        /// Initializes a new instance of the
        /// <see cref="NpgsqlConnection">NpgsqlConnection</see> class.
        /// </summary>
        public NpgsqlConnection() : this(String.Empty) {}

        /// <summary>
        /// Initializes a new instance of the
        /// <see cref="NpgsqlConnection">NpgsqlConnection</see> class
        /// and sets the <see cref="NpgsqlConnection.ConnectionString">ConnectionString</see>.
        /// </summary>
        /// <param name="builder">The connection used to open the PostgreSQL database.</param>
        public NpgsqlConnection(NpgsqlConnectionStringBuilder builder) : this(builder.ConnectionString) { }

        /// <summary>
        /// Initializes a new instance of the
        /// <see cref="NpgsqlConnection">NpgsqlConnection</see> class
        /// and sets the <see cref="NpgsqlConnection.ConnectionString">ConnectionString</see>.
        /// </summary>
        /// <param name="connectionString">The connection used to open the PostgreSQL database.</param>
        public NpgsqlConnection(string connectionString)
        {
            GC.SuppressFinalize(this);
            ConnectionString = connectionString;
            Init();
        }

        void Init()
        {
            _noticeDelegate = OnNotice;
            _notificationDelegate = OnNotification;

#if NET45 || NET451
            // Fix authentication problems. See https://bugzilla.novell.com/show_bug.cgi?id=MONO77559 and
            // http://pgfoundry.org/forum/message.php?msg_id=1002377 for more info.
            RSACryptoServiceProvider.UseMachineKeyStore = true;

            _promotable = new NpgsqlPromotableSinglePhaseNotification(this);
#endif
        }

        /// <summary>
        /// Opens a database connection with the property settings specified by the
        /// <see cref="NpgsqlConnection.ConnectionString">ConnectionString</see>.
        /// </summary>
        public override void Open() => OpenInternal();

        /// <summary>
        /// This is the asynchronous version of <see cref="Open"/>.
        /// </summary>
        /// <remarks>
        /// Do not invoke other methods and properties of the <see cref="NpgsqlConnection"/> object until the returned Task is complete.
        /// </remarks>
        /// <param name="cancellationToken">The cancellation instruction.</param>
        /// <returns>A task representing the asynchronous operation.</returns>
        public override Task OpenAsync(CancellationToken cancellationToken) => OpenInternalAsync(cancellationToken);

        [RewriteAsync]
        void OpenInternal()
        {
            if (string.IsNullOrWhiteSpace(Host))
                throw new ArgumentException("Host can't be null");
<<<<<<< HEAD
            if (string.IsNullOrWhiteSpace(UserName) && !IntegratedSecurity)
                throw new ArgumentException("Either Username must be specified or IntegratedSecurity must be on");
            if (ContinuousProcessing && UseSslStream)
                throw new ArgumentException("ContinuousProcessing can't be turned on with UseSslStream");
=======
>>>>>>> 9e75d8d9
            Contract.EndContractBlock();

            var timeout = new NpgsqlTimeout(TimeSpan.FromSeconds(ConnectionTimeout));

            // If we're postponing a close (see doc on this variable), the connection is already
            // open and can be silently reused
            if (_postponingClose)
                return;

            CheckConnectionClosed();

            Log.Trace("Opening connnection");
<<<<<<< HEAD
=======

            // Copy the password aside and remove it from the user-provided connection string
            // (unless PersistSecurityInfo has been requested). Note that cloned connections already
            // have Password populated and should not be overwritten.
            if (Password == null)
            {
                Password = Settings.Password;
            }
            if (!Settings.PersistSecurityInfo)
            {
                Settings.Password = null;
                _connectionString = Settings.ToString();
            }
>>>>>>> 9e75d8d9

            _wasBroken = false;

            try
            {
                // Get a Connector, either from the pool or creating one ourselves.
                if (Settings.Pooling)
                {
                    Connector = PoolManager.GetOrAdd(Settings).Allocate(this, timeout);

                    // Since this pooled connector was opened, global enum/composite mappings may have
                    // changed. Bring this up to date if needed.
                    Connector.TypeHandlerRegistry.ActivateGlobalMappings();
                }
                else
                {
                    Connector = new NpgsqlConnector(this);
                    Connector.Open(timeout);
                }

                Connector.Notice += _noticeDelegate;
                Connector.Notification += _notificationDelegate;

#if NET45 || NET451
                if (Settings.Enlist)
                {
                    Promotable.Enlist(Transaction.Current);
                }
#endif
            }
            catch
            {
                Connector = null;
                throw;
            }
            OpenCounter++;
            OnStateChange(new StateChangeEventArgs(ConnectionState.Closed, ConnectionState.Open));
        }

        #endregion Open / Init

        #region Connection string management

        /// <summary>
        /// Gets or sets the string used to connect to a PostgreSQL database. See the manual for details.
        /// </summary>
        /// <value>The connection string that includes the server name,
        /// the database name, and other parameters needed to establish
        /// the initial connection. The default value is an empty string.
        /// </value>
#if WITHDESIGN
        [RefreshProperties(RefreshProperties.All), DefaultValue(""), RecommendedAsConfigurable(true)]
        [NpgsqlSysDescription("Description_ConnectionString", typeof(NpgsqlConnection)), Category("Data")]
        [Editor(typeof(ConnectionStringEditor), typeof(System.Drawing.Design.UITypeEditor))]
#endif
        public override string ConnectionString
        {
            get { return _connectionString; }
            set
            {
                if (value == null) {
                    value = string.Empty;
                }
                Settings = new NpgsqlConnectionStringBuilder(value);
                // Note that settings.ConnectionString is canonical and may therefore be different from
                // the provided value
                _connectionString = Settings.ConnectionString;
            }
        }

        #endregion Connection string management

        #region Configuration settings

        /// <summary>
        /// Backend server host name.
        /// </summary>
        [Browsable(true)]
        [PublicAPI]
        public string Host => Settings.Host;

        /// <summary>
        /// Backend server port.
        /// </summary>
        [Browsable(true)]
        [PublicAPI]
        public int Port => Settings.Port;

        /// <summary>
        /// If true, the connection will attempt to use SslStream instead of an internal TlsClientStream.
        /// </summary>
        [PublicAPI]
        public bool UseSslStream => Settings.UseSslStream;

        /// <summary>
        /// Gets the time to wait while trying to establish a connection
        /// before terminating the attempt and generating an error.
        /// </summary>
        /// <value>The time (in seconds) to wait for a connection to open. The default value is 15 seconds.</value>

#if WITHDESIGN
        [NpgsqlSysDescription("Description_ConnectionTimeout", typeof(NpgsqlConnection))]
#endif

        public override int ConnectionTimeout => Settings.Timeout;

        /// <summary>
        /// Gets the time to wait while trying to execute a command
        /// before terminating the attempt and generating an error.
        /// </summary>
        /// <value>The time (in seconds) to wait for a command to complete. The default value is 20 seconds.</value>
        public int CommandTimeout => Settings.CommandTimeout;

        ///<summary>
        /// Gets the name of the current database or the database to be used after a connection is opened.
        /// </summary>
        /// <value>The name of the current database or the name of the database to be
        /// used after a connection is opened. The default value is the empty string.</value>
#if WITHDESIGN
        [NpgsqlSysDescription("Description_Database", typeof(NpgsqlConnection))]
#endif

<<<<<<< HEAD
        public override string Database { get { return Settings.Database; } }

        /// <summary>
        /// Gets the string identifying the database server (host and port)
        /// </summary>
        public override string DataSource { get { return String.Format("tcp://{0}:{1}", Host, Port); } }
=======
        public override string Database => Settings.Database;
>>>>>>> 9e75d8d9

        /// <summary>
        /// Gets the string identifying the database server (host and port)
        /// </summary>
        public override string DataSource => $"tcp://{Host}:{Port}";

        /// <summary>
        /// Whether to use Windows integrated security to log in.
        /// </summary>
        [PublicAPI]
        public bool IntegratedSecurity => Settings.IntegratedSecurity;

        /// <summary>
        /// User name.
        /// </summary>
        [PublicAPI]
        public string UserName => Settings.Username;

<<<<<<< HEAD
        internal int MinPoolSize { get { return Settings.MinPoolSize; } }
        internal int MaxPoolSize { get { return Settings.MaxPoolSize; } }
        internal int Timeout { get { return Settings.Timeout; } }
        internal bool Enlist { get { return Settings.Enlist; } }
        internal int BufferSize { get { return Settings.BufferSize; } }
        internal string EntityTemplateDatabase { get { return Settings.EntityTemplateDatabase; } }
        internal string EntityAdminDatabase { get { return Settings.EntityAdminDatabase; } }
=======
        internal int MinPoolSize => Settings.MinPoolSize;
        internal int MaxPoolSize => Settings.MaxPoolSize;
        internal int Timeout => Settings.Timeout;
        internal int BufferSize => Settings.BufferSize;
        internal string EntityTemplateDatabase => Settings.EntityTemplateDatabase;
        internal string EntityAdminDatabase => Settings.EntityAdminDatabase;
>>>>>>> 9e75d8d9

        #endregion Configuration settings

        #region State management

        /// <summary>
        /// Gets the current state of the connection.
        /// </summary>
        /// <value>A bitwise combination of the <see cref="System.Data.ConnectionState">ConnectionState</see> values. The default is <b>Closed</b>.</value>
        [Browsable(false)]
        public ConnectionState FullState
        {
            get
            {
                if (Connector == null || _disposed)
                {
                    return _wasBroken ? ConnectionState.Broken : ConnectionState.Closed;
                }

                switch (Connector.State)
                {
                    case ConnectorState.Closed:
                        return ConnectionState.Closed;
                    case ConnectorState.Connecting:
                        return ConnectionState.Connecting;
                    case ConnectorState.Ready:
                        return ConnectionState.Open;
                    case ConnectorState.Executing:
                        return ConnectionState.Open | ConnectionState.Executing;
                    case ConnectorState.Copy:
                    case ConnectorState.Fetching:
                    case ConnectorState.Waiting:
                        return ConnectionState.Open | ConnectionState.Fetching;
                    case ConnectorState.Broken:
                        return ConnectionState.Broken;
                    default:
                        throw PGUtil.ThrowIfReached("Unknown connector state: " + Connector.State);
                }
            }
        }

        /// <summary>
        /// Gets whether the current state of the connection is Open or Closed
        /// </summary>
        /// <value>ConnectionState.Open, ConnectionState.Closed or ConnectionState.Connecting</value>
        [Browsable(false)]
        public override ConnectionState State
        {
            get
            {
                var s = FullState;
                if ((s & ConnectionState.Open) != 0)
                    return ConnectionState.Open;
                if ((s & ConnectionState.Connecting) != 0)
                    return ConnectionState.Connecting;
                return ConnectionState.Closed;
            }
        }

        #endregion State management

        #region Commands

        /// <summary>
        /// Creates and returns a <see cref="System.Data.Common.DbCommand">DbCommand</see>
        /// object associated with the <see cref="System.Data.Common.DbConnection">IDbConnection</see>.
        /// </summary>
        /// <returns>A <see cref="System.Data.Common.DbCommand">DbCommand</see> object.</returns>
        protected override DbCommand CreateDbCommand()
        {
            return CreateCommand();
        }

        /// <summary>
        /// Creates and returns a <see cref="NpgsqlCommand">NpgsqlCommand</see>
        /// object associated with the <see cref="NpgsqlConnection">NpgsqlConnection</see>.
        /// </summary>
        /// <returns>A <see cref="NpgsqlCommand">NpgsqlCommand</see> object.</returns>
        public new NpgsqlCommand CreateCommand()
        {
            CheckNotDisposed();
            return new NpgsqlCommand("", this);
        }

        #endregion Commands

        #region Transactions

        /// <summary>
        /// Begins a database transaction with the specified isolation level.
        /// </summary>
        /// <param name="isolationLevel">The <see cref="System.Data.IsolationLevel">isolation level</see> under which the transaction should run.</param>
        /// <returns>An <see cref="System.Data.Common.DbTransaction">DbTransaction</see>
        /// object representing the new transaction.</returns>
        /// <remarks>
        /// Currently the IsolationLevel ReadCommitted and Serializable are supported by the PostgreSQL backend.
        /// There's no support for nested transactions.
        /// </remarks>
        protected override DbTransaction BeginDbTransaction(IsolationLevel isolationLevel)
        {
            return BeginTransaction(isolationLevel);
        }

        /// <summary>
        /// Begins a database transaction.
        /// </summary>
        /// <returns>A <see cref="NpgsqlTransaction">NpgsqlTransaction</see>
        /// object representing the new transaction.</returns>
        /// <remarks>
        /// Currently there's no support for nested transactions. Transactions created by this method will have Read Committed isolation level.
        /// </remarks>
        public new NpgsqlTransaction BeginTransaction()
        {
            // ReSharper disable once IntroduceOptionalParameters.Global
            return BeginTransaction(IsolationLevel.Unspecified);
        }

        /// <summary>
        /// Begins a database transaction with the specified isolation level.
        /// </summary>
        /// <param name="level">The <see cref="System.Data.IsolationLevel">isolation level</see> under which the transaction should run.</param>
        /// <returns>A <see cref="NpgsqlTransaction">NpgsqlTransaction</see>
        /// object representing the new transaction.</returns>
        /// <remarks>
        /// Currently the IsolationLevel ReadCommitted and Serializable are supported by the PostgreSQL backend.
        /// There's no support for nested transactions.
        /// </remarks>
        public new NpgsqlTransaction BeginTransaction(IsolationLevel level)
        {
            if (level == IsolationLevel.Chaos)
                throw new NotSupportedException("Unsupported IsolationLevel: " + level);
            Contract.EndContractBlock();
<<<<<<< HEAD
            CheckReady();
=======
            var connector = CheckReadyAndGetConnector();
>>>>>>> 9e75d8d9

            // Note that beginning a transaction doesn't actually send anything to the backend
            // (only prepends), so strictly speaking we don't have to start a user action.
            // However, we do this for consistency as if we did (for the checks and exceptions)
            using (connector.StartUserAction())
            {
                if (connector.InTransaction)
                    throw new NotSupportedException("Nested/Concurrent transactions aren't supported.");

                Log.Debug("Beginning transaction with isolation level " + level, Connector.Id);

                return new NpgsqlTransaction(this, level);
            }
        }

        /// <summary>
        /// When a connection is closed within an enclosing TransactionScope and the transaction
        /// hasn't been promoted, we defer the actual closing until the scope ends.
        /// </summary>
        internal void PromotableLocalTransactionEnded()
        {
            if (_postponingDispose)
                Dispose(true);
            else if (_postponingClose)
                ReallyClose();
        }

#if NET45 || NET451
        /// <summary>
        /// Enlist transation.
        /// </summary>
        /// <param name="transaction"></param>
        // ReSharper disable once ImplicitNotNullOverridesUnknownExternalMember
        public override void EnlistTransaction(Transaction transaction)
        {
            if (transaction == null)
                throw new ArgumentNullException(nameof(transaction));
            Contract.EndContractBlock();

            Promotable.Enlist(transaction);
        }
#endif

        #endregion

        #region Close

        /// <summary>
        /// Releases the connection to the database.  If the connection is pooled, it will be
        /// made available for re-use.  If it is non-pooled, the actual connection will be shutdown.
        /// </summary>
        public override void Close()
        {
            if (Connector == null)
                return;

            Log.Trace("Closing connection", Connector.Id);

#if NET45 || NET451
            if (_promotable != null && _promotable.InLocalTransaction)
            {
                _postponingClose = true;
                return;
            }
#endif

            ReallyClose();
        }

        internal void ReallyClose(bool wasBroken=false)
        {
            var connectorId = Connector.Id;
            Log.Trace("Really closing connection", connectorId);
            _postponingClose = false;
            _wasBroken = wasBroken;

#if NET45 || NET451
            // clear the way for another promotable transaction
            _promotable = null;
#endif

            Connector.Notification -= _notificationDelegate;
            Connector.Notice -= _noticeDelegate;

            CloseOngoingOperations();

<<<<<<< HEAD
            CloseOngoingOperations();

            if (Pooling)
=======
            if (Settings.Pooling)
>>>>>>> 9e75d8d9
            {
                PoolManager.GetOrAdd(Settings).Release(Connector);
            }
            else
            {
                Connector.Close();
            }

            Log.Debug("Connection closed", Connector.Id);

            Connector = null;

            OnStateChange(new StateChangeEventArgs(ConnectionState.Open, ConnectionState.Closed));
        }

        /// <summary>
        /// Closes ongoing operations, i.e. an open reader exists or a COPY operation still in progress, as
        /// part of a connection close.
        /// Does nothing if the thread has been aborted - the connector will be closed immediately.
        /// </summary>
        void CloseOngoingOperations()
        {
            if ((Thread.CurrentThread.ThreadState & (ThreadState.Aborted | ThreadState.AbortRequested)) != 0) {
                return;
            }

            if (Connector.CurrentReader != null)
            {
                Connector.CurrentReader.Close();
            }
            else if (Connector.State == ConnectorState.Copy)
            {
                Contract.Assert(Connector.CurrentCopyOperation != null);

                // Note: we only want to cancel import operations, since in these cases cancel is safe.
                // Export cancellations go through the PostgreSQL "asynchronous" cancel mechanism and are
                // therefore vulnerable to the race condition in #615.
                if (Connector.CurrentCopyOperation is NpgsqlBinaryImporter ||
                    Connector.CurrentCopyOperation is NpgsqlCopyTextWriter ||
                    (Connector.CurrentCopyOperation is NpgsqlRawCopyStream && ((NpgsqlRawCopyStream)Connector.CurrentCopyOperation).CanWrite))
                {
                    try
                    {
                        Connector.CurrentCopyOperation.Cancel();
                    }
                    catch (Exception e)
                    {
                        Log.Warn("Error while cancelling COPY on connector close", e);
                    }
                }

                try
                {
                    Connector.CurrentCopyOperation.Dispose();
                }
                catch (Exception e)
                {
                    Log.Warn("Error while disposing cancelled COPY on connector close", e);
                }
            }
        }

        /// <summary>
        /// Releases all resources used by the
        /// <see cref="NpgsqlConnection">NpgsqlConnection</see>.
        /// </summary>
        /// <param name="disposing"><b>true</b> when called from Dispose();
        /// <b>false</b> when being called from the finalizer.</param>
        protected override void Dispose(bool disposing)
        {
            if (_disposed)
                return;

            _postponingDispose = false;
            if (disposing)
            {
                Close();
                if (_postponingClose)
                {
                    _postponingDispose = true;
                    return;
                }
            }

            base.Dispose(disposing);
            _disposed = true;
        }

        #endregion

        #region Notifications

        /// <summary>
        /// Occurs on NoticeResponses from the PostgreSQL backend.
        /// </summary>
        public event NoticeEventHandler Notice;
        NoticeEventHandler _noticeDelegate;

        /// <summary>
        /// Occurs on NotificationResponses from the PostgreSQL backend.
        /// </summary>
        public event NotificationEventHandler Notification;
        NotificationEventHandler _notificationDelegate;

        //
        // Internal methods and properties
        //
        void OnNotice(object o, NpgsqlNoticeEventArgs e)
        {
            Notice?.Invoke(this, e);
        }

        void OnNotification(object o, NpgsqlNotificationEventArgs e)
        {
            Notification?.Invoke(this, e);
        }

        #endregion Notifications

        #region SSL

        /// <summary>
        /// Returns whether SSL is being used for the connection.
        /// </summary>
        internal bool IsSecure
        {
            get
            {
                CheckConnectionOpen();
                return Connector.IsSecure;
            }
        }

        /// <summary>
        /// Selects the local Secure Sockets Layer (SSL) certificate used for authentication.
        /// </summary>
        /// <remarks>
        /// See <see href="https://msdn.microsoft.com/en-us/library/system.net.security.localcertificateselectioncallback(v=vs.110).aspx"/>
        /// </remarks>
        public ProvideClientCertificatesCallback ProvideClientCertificatesCallback { get; set; }

        /// <summary>
        /// Verifies the remote Secure Sockets Layer (SSL) certificate used for authentication.
        /// Ignored if <see cref="NpgsqlConnectionStringBuilder.TrustServerCertificate"/> is set.
        /// </summary>
        /// <remarks>
        /// See <see href="https://msdn.microsoft.com/en-us/library/system.net.security.remotecertificatevalidationcallback(v=vs.110).aspx"/>
        /// </remarks>
        public RemoteCertificateValidationCallback UserCertificateValidationCallback { get; set; }

        #endregion SSL

        #region Backend version and capabilities

        /// <summary>
        /// Version of the PostgreSQL backend.
        /// This can only be called when there is an active connection.
        /// </summary>
        [Browsable(false)]
        public Version PostgreSqlVersion
        {
            get
            {
                CheckConnectionOpen();
                return Connector.ServerVersion;
            }
        }

        /// <summary>
        /// PostgreSQL server version.
        /// </summary>
        public override string ServerVersion => PostgreSqlVersion.ToString();

        /// <summary>
        /// Process id of backend server.
        /// This can only be called when there is an active connection.
        /// </summary>
        [Browsable(false)]
        // ReSharper disable once InconsistentNaming
        public int ProcessID
        {
            get
            {
                CheckConnectionOpen();
                return Connector.BackendProcessId;
            }
        }

        /// <summary>
        /// Report whether the backend is expecting standard conformant strings.
        /// In version 8.1, Postgres began reporting this value (false), but did not actually support standard conformant strings.
        /// In version 8.2, Postgres began supporting standard conformant strings, but defaulted this flag to false.
        /// As of version 9.1, this flag defaults to true.
        /// </summary>
        [Browsable(false)]
        [PublicAPI]
        public bool UseConformantStrings
        {
            get
            {
                CheckConnectionOpen();
                return Connector.UseConformantStrings;
            }
        }

        /// <summary>
        /// Report whether the backend understands the string literal E prefix (>= 8.1).
        /// </summary>
        [Browsable(false)]
        [PublicAPI]
        public bool SupportsEStringPrefix
        {
            get
            {
                CheckConnectionOpen();
                return Connector.SupportsEStringPrefix;
            }
        }

        #endregion Backend version and capabilities

        #region Copy

        /// <summary>
        /// Begins a binary COPY FROM STDIN operation, a high-performance data import mechanism to a PostgreSQL table.
        /// </summary>
        /// <param name="copyFromCommand">A COPY FROM STDIN SQL command</param>
        /// <returns>A <see cref="NpgsqlBinaryImporter"/> which can be used to write rows and columns</returns>
        /// <remarks>
        /// See http://www.postgresql.org/docs/current/static/sql-copy.html.
        /// </remarks>
        public NpgsqlBinaryImporter BeginBinaryImport(string copyFromCommand)
        {
            if (copyFromCommand == null)
                throw new ArgumentNullException(nameof(copyFromCommand));
            if (!copyFromCommand.TrimStart().ToUpper().StartsWith("COPY"))
                throw new ArgumentException("Must contain a COPY FROM STDIN command!", nameof(copyFromCommand));
            Contract.EndContractBlock();

            var connector = CheckReadyAndGetConnector();
            connector.StartUserAction(ConnectorState.Copy);
            try
            {
                var importer = new NpgsqlBinaryImporter(connector, copyFromCommand);
                connector.CurrentCopyOperation = importer;
                return importer;
            }
            catch
            {
                connector.EndUserAction();
                throw;
            }
        }

        /// <summary>
        /// Begins a binary COPY TO STDOUT operation, a high-performance data export mechanism from a PostgreSQL table.
        /// </summary>
        /// <param name="copyToCommand">A COPY TO STDOUT SQL command</param>
        /// <returns>A <see cref="NpgsqlBinaryExporter"/> which can be used to read rows and columns</returns>
        /// <remarks>
        /// See http://www.postgresql.org/docs/current/static/sql-copy.html.
        /// </remarks>
        public NpgsqlBinaryExporter BeginBinaryExport(string copyToCommand)
        {
            if (copyToCommand == null)
                throw new ArgumentNullException(nameof(copyToCommand));
            if (!copyToCommand.TrimStart().ToUpper().StartsWith("COPY"))
<<<<<<< HEAD
                throw new ArgumentException("Must contain a COPY TO STDOUT command!", "copyToCommand");
=======
                throw new ArgumentException("Must contain a COPY TO STDOUT command!", nameof(copyToCommand));
>>>>>>> 9e75d8d9
            Contract.EndContractBlock();

            var connector = CheckReadyAndGetConnector();
            connector.StartUserAction(ConnectorState.Copy);
            try
            {
                var exporter = new NpgsqlBinaryExporter(Connector, copyToCommand);
                Connector.CurrentCopyOperation = exporter;
                return exporter;
            }
            catch
            {
                connector.EndUserAction();
                throw;
            }
        }

        /// <summary>
        /// Begins a textual COPY FROM STDIN operation, a data import mechanism to a PostgreSQL table.
        /// It is the user's responsibility to send the textual input according to the format specified
        /// in <paramref name="copyFromCommand"/>.
        /// </summary>
        /// <param name="copyFromCommand">A COPY FROM STDIN SQL command</param>
        /// <returns>
        /// A TextWriter that can be used to send textual data.</returns>
        /// <remarks>
        /// See http://www.postgresql.org/docs/current/static/sql-copy.html.
        /// </remarks>
        public TextWriter BeginTextImport(string copyFromCommand)
        {
            if (copyFromCommand == null)
                throw new ArgumentNullException(nameof(copyFromCommand));
            if (!copyFromCommand.TrimStart().ToUpper().StartsWith("COPY"))
<<<<<<< HEAD
                throw new ArgumentException("Must contain a COPY FROM STDIN command!", "copyFromCommand");
=======
                throw new ArgumentException("Must contain a COPY FROM STDIN command!", nameof(copyFromCommand));
>>>>>>> 9e75d8d9
            Contract.EndContractBlock();

            var connector = CheckReadyAndGetConnector();
            connector.StartUserAction(ConnectorState.Copy);
            try
            {
                var writer = new NpgsqlCopyTextWriter(new NpgsqlRawCopyStream(connector, copyFromCommand));
                connector.CurrentCopyOperation = writer;
                return writer;
            }
            catch
            {
                connector.EndUserAction();
                throw;
            }
        }

        /// <summary>
        /// Begins a textual COPY TO STDOUT operation, a data export mechanism from a PostgreSQL table.
        /// It is the user's responsibility to parse the textual input according to the format specified
        /// in <paramref name="copyToCommand"/>.
        /// </summary>
        /// <param name="copyToCommand">A COPY TO STDOUT SQL command</param>
        /// <returns>
        /// A TextReader that can be used to read textual data.</returns>
        /// <remarks>
        /// See http://www.postgresql.org/docs/current/static/sql-copy.html.
        /// </remarks>
        public TextReader BeginTextExport(string copyToCommand)
        {
            if (copyToCommand == null)
                throw new ArgumentNullException(nameof(copyToCommand));
            if (!copyToCommand.TrimStart().ToUpper().StartsWith("COPY"))
<<<<<<< HEAD
                throw new ArgumentException("Must contain a COPY TO STDOUT command!", "copyToCommand");
=======
                throw new ArgumentException("Must contain a COPY TO STDOUT command!", nameof(copyToCommand));
>>>>>>> 9e75d8d9
            Contract.EndContractBlock();

            var connector = CheckReadyAndGetConnector();
            connector.StartUserAction(ConnectorState.Copy);
            try
            {
                var reader = new NpgsqlCopyTextReader(new NpgsqlRawCopyStream(connector, copyToCommand));
                connector.CurrentCopyOperation = reader;
                return reader;
            }
            catch
            {
                connector.EndUserAction();
                throw;
            }
        }

        /// <summary>
        /// Begins a raw binary COPY operation (TO STDOUT or FROM STDIN), a high-performance data export/import mechanism to a PostgreSQL table.
        /// Note that unlike the other COPY API methods, <see cref="BeginRawBinaryCopy"/> doesn't implement any encoding/decoding
        /// and is unsuitable for structured import/export operation. It is useful mainly for exporting a table as an opaque
        /// blob, for the purpose of importing it back later.
        /// </summary>
        /// <param name="copyCommand">A COPY TO STDOUT or COPY FROM STDIN SQL command</param>
        /// <returns>A <see cref="NpgsqlRawCopyStream"/> that can be used to read or write raw binary data.</returns>
        /// <remarks>
        /// See http://www.postgresql.org/docs/current/static/sql-copy.html.
        /// </remarks>
        public NpgsqlRawCopyStream BeginRawBinaryCopy(string copyCommand)
        {
            if (copyCommand == null)
                throw new ArgumentNullException(nameof(copyCommand));
            if (!copyCommand.TrimStart().ToUpper().StartsWith("COPY"))
<<<<<<< HEAD
                throw new ArgumentException("Must contain a COPY TO STDOUT or COPY FROM STDIN command!", "copyCommand");
=======
                throw new ArgumentException("Must contain a COPY TO STDOUT OR COPY FROM STDIN command!", nameof(copyCommand));
>>>>>>> 9e75d8d9
            Contract.EndContractBlock();

            var connector = CheckReadyAndGetConnector();
            connector.StartUserAction(ConnectorState.Copy);
            try
            {
                var stream = new NpgsqlRawCopyStream(connector, copyCommand);
                if (!stream.IsBinary)
                {
                    // TODO: Stop the COPY operation gracefully, no breaking
                    Connector.Break();
                    throw new ArgumentException("copyToCommand triggered a text transfer, only binary is allowed", nameof(copyCommand));
                }
                connector.CurrentCopyOperation = stream;
                return stream;
            }
            catch
            {
                connector.EndUserAction();
                throw;
            }
        }

        #endregion

        #region Enum mapping

        /// <summary>
        /// Maps a CLR enum to a PostgreSQL enum type for use with this connection.
        /// </summary>
        /// <remarks>
        /// CLR enum labels are mapped by name to PostgreSQL enum labels.
        /// The translation strategy can be controlled by the <paramref name="nameTranslator"/> parameter,
        /// which defaults to <see cref="NpgsqlSnakeCaseNameTranslator"/>.
        /// You can also use the <see cref="PgNameAttribute"/> on your enum fields to manually specify a PostgreSQL enum label.
        /// If there is a discrepancy between the .NET and database labels while an enum is read or written,
        /// an exception will be raised.
        ///
        /// Can only be invoked on an open connection; if the connection is closed the mapping is lost.
        ///
        /// To avoid mapping the type for each connection, use the <see cref="MapEnumGlobally{T}"/> method.
        /// </remarks>
        /// <param name="pgName">
        /// A PostgreSQL type name for the corresponding enum type in the database.
        /// If null, the name translator given in <paramref name="nameTranslator"/>will be used.
        /// </param>
        /// <param name="nameTranslator">
        /// A component which will be used to translate CLR names (e.g. SomeClass) into database names (e.g. some_class).
        /// Defaults to <see cref="NpgsqlSnakeCaseNameTranslator"/>
        /// </param>
        /// <typeparam name="TEnum">The .NET enum type to be mapped</typeparam>
        [PublicAPI]
        public void MapEnum<TEnum>(string pgName = null, INpgsqlNameTranslator nameTranslator = null) where TEnum : struct
        {
            if (!typeof(TEnum).GetTypeInfo().IsEnum)
                throw new ArgumentException("An enum type must be provided");
            if (pgName != null && pgName.Trim() == "")
                throw new ArgumentException("pgName can't be empty", nameof(pgName));
            if (State != ConnectionState.Open)
                throw new InvalidOperationException("Connection must be open and idle to perform registration");
            Contract.EndContractBlock();

            Connector.TypeHandlerRegistry.MapEnum<TEnum>(pgName, nameTranslator);
        }

        /// <summary>
        /// Maps a CLR enum to a PostgreSQL enum type for use with all connections created from now on. Existing connections aren't affected.
        /// </summary>
        /// <remarks>
        /// CLR enum labels are mapped by name to PostgreSQL enum labels.
        /// The translation strategy can be controlled by the <paramref name="nameTranslator"/> parameter,
        /// which defaults to <see cref="NpgsqlSnakeCaseNameTranslator"/>.
        /// You can also use the <see cref="PgNameAttribute"/> on your enum fields to manually specify a PostgreSQL enum label.
        /// If there is a discrepancy between the .NET and database labels while an enum is read or written,
        /// an exception will be raised.
        ///
        /// To map the type for a specific connection, use the <see cref="MapEnum{T}"/> method.
        /// </remarks>
        /// <param name="pgName">
        /// A PostgreSQL type name for the corresponding enum type in the database.
        /// If null, the name translator given in <paramref name="nameTranslator"/>will be used.
        /// </param>
        /// <param name="nameTranslator">
        /// A component which will be used to translate CLR names (e.g. SomeClass) into database names (e.g. some_class).
        /// Defaults to <see cref="NpgsqlSnakeCaseNameTranslator"/>
        /// </param>
        /// <typeparam name="TEnum">The .NET enum type to be mapped</typeparam>
        [PublicAPI]
        public static void MapEnumGlobally<TEnum>(string pgName = null, INpgsqlNameTranslator nameTranslator = null) where TEnum : struct
        {
            if (!typeof(TEnum).GetTypeInfo().IsEnum)
                throw new ArgumentException("An enum type must be provided");
            if (pgName != null && pgName.Trim() == "")
                throw new ArgumentException("pgName can't be empty", nameof(pgName));
            Contract.EndContractBlock();

            TypeHandlerRegistry.MapEnumGlobally<TEnum>(pgName, nameTranslator);
        }

        /// <summary>
        /// Removes a previous global enum mapping.
        /// </summary>
        /// <param name="pgName">
        /// A PostgreSQL type name for the corresponding enum type in the database.
        /// If null, the name translator given in <paramref name="nameTranslator"/>will be used.
        /// </param>
        /// <param name="nameTranslator">
        /// A component which will be used to translate CLR names (e.g. SomeClass) into database names (e.g. some_class).
        /// Defaults to <see cref="NpgsqlSnakeCaseNameTranslator"/>
        /// </param>
        public static void UnmapEnumGlobally<TEnum>(string pgName = null, INpgsqlNameTranslator nameTranslator = null) where TEnum : struct
        {
            if (!typeof(TEnum).GetTypeInfo().IsEnum)
                throw new ArgumentException("An enum type must be provided");
            if (pgName != null && pgName.Trim() == "")
                throw new ArgumentException("pgName can't be empty", nameof(pgName));
            Contract.EndContractBlock();

            TypeHandlerRegistry.UnmapEnumGlobally<TEnum>(pgName, nameTranslator);
        }

        #endregion

        #region Composite registration

        /// <summary>
        /// Maps a CLR type to a PostgreSQL composite type for use with this connection.
        /// </summary>
        /// <remarks>
        /// CLR fields and properties by string to PostgreSQL enum labels.
        /// The translation strategy can be controlled by the <paramref name="nameTranslator"/> parameter,
        /// which defaults to <see cref="NpgsqlSnakeCaseNameTranslator"/>.
        /// You can also use the <see cref="PgNameAttribute"/> on your members to manually specify a PostgreSQL enum label.
        /// If there is a discrepancy between the .NET and database labels while a composite is read or written,
        /// an exception will be raised.
        ///
        /// Can only be invoked on an open connection; if the connection is closed the mapping is lost.
        ///
        /// To avoid mapping the type for each connection, use the <see cref="MapCompositeGlobally{T}"/> method.
        /// </remarks>
        /// <param name="pgName">
        /// A PostgreSQL type name for the corresponding enum type in the database.
        /// If null, the name translator given in <paramref name="nameTranslator"/>will be used.
        /// </param>
        /// <param name="nameTranslator">
        /// A component which will be used to translate CLR names (e.g. SomeClass) into database names (e.g. some_class).
        /// Defaults to <see cref="NpgsqlSnakeCaseNameTranslator"/>
        /// </param>
        /// <typeparam name="T">The .NET type to be mapped</typeparam>
        public void MapComposite<T>(string pgName = null, INpgsqlNameTranslator nameTranslator = null) where T : new()
        {
            if (pgName != null && pgName.Trim() == "")
                throw new ArgumentException("pgName can't be empty", nameof(pgName));
            if (State != ConnectionState.Open)
                throw new InvalidOperationException("Connection must be open and idle to perform registration");
            Contract.EndContractBlock();

            Connector.TypeHandlerRegistry.MapComposite<T>(pgName, nameTranslator);
        }

        /// <summary>
        /// Maps a CLR type to a PostgreSQL composite type for use with all connections created from now on. Existing connections aren't affected.
        /// </summary>
        /// <remarks>
        /// CLR fields and properties by string to PostgreSQL enum labels.
        /// The translation strategy can be controlled by the <paramref name="nameTranslator"/> parameter,
        /// which defaults to <see cref="NpgsqlSnakeCaseNameTranslator"/>.
        /// You can also use the <see cref="PgNameAttribute"/> on your members to manually specify a PostgreSQL enum label.
        /// If there is a discrepancy between the .NET and database labels while a composite is read or written,
        /// an exception will be raised.
        ///
        /// To map the type for a specific connection, use the <see cref="MapEnum{T}"/> method.
        /// </remarks>
        /// <param name="pgName">
        /// A PostgreSQL type name for the corresponding enum type in the database.
        /// If null, the name translator given in <paramref name="nameTranslator"/>will be used.
        /// </param>
        /// <param name="nameTranslator">
        /// A component which will be used to translate CLR names (e.g. SomeClass) into database names (e.g. some_class).
        /// Defaults to <see cref="NpgsqlSnakeCaseNameTranslator"/>
        /// </param>
        /// <typeparam name="T">The .NET type to be mapped</typeparam>
        public static void MapCompositeGlobally<T>(string pgName = null, INpgsqlNameTranslator nameTranslator = null) where T : new()
        {
            if (pgName != null && pgName.Trim() == "")
                throw new ArgumentException("pgName can't be empty", nameof(pgName));
            Contract.EndContractBlock();

            TypeHandlerRegistry.MapCompositeGlobally<T>(pgName, nameTranslator);
        }

        /// <summary>
        /// Removes a previous global enum mapping.
        /// </summary>
        /// <param name="pgName">
        /// A PostgreSQL type name for the corresponding enum type in the database.
        /// If null, the name translator given in <paramref name="nameTranslator"/>will be used.
        /// </param>
        /// <param name="nameTranslator">
        /// A component which will be used to translate CLR names (e.g. SomeClass) into database names (e.g. some_class).
        /// Defaults to <see cref="NpgsqlSnakeCaseNameTranslator"/>
        /// </param>
        public static void UnmapCompositeGlobally<T>(string pgName, INpgsqlNameTranslator nameTranslator = null) where T : new()
        {
            TypeHandlerRegistry.UnmapCompositeGlobally<T>(pgName, nameTranslator);
        }

        internal static void UnregisterEnumGlobally<TEnum>() where TEnum : struct
        {
            TypeHandlerRegistry.UnregisterEnumTypeGlobally<TEnum>();
        }

        #endregion

        #region Wait

        /// <summary>
        /// Waits until an asynchronous PostgreSQL messages (e.g. a notification) arrives, and
        /// exits immediately. The asynchronous message is delivered via the normal events
        /// (<see cref="Notification"/>, <see cref="Notice"/>).
        /// </summary>
        /// <param name="timeout">
        /// The time-out value, in milliseconds, passed to <see cref="Socket.ReceiveTimeout"/>.
        /// The default value is 0, which indicates an infinite time-out period.
        /// Specifying -1 also indicates an infinite time-out period.
        /// </param>
        /// <returns>true if an asynchronous message was received, false if timed out.</returns>
        public bool Wait(int timeout)
        {
            if (timeout != -1 && timeout < 0)
                throw new ArgumentException("Argument must be -1, 0 or positive", nameof(timeout));
            Contract.EndContractBlock();

            CheckConnectionOpen();
            Log.Debug($"Starting to wait (timeout={timeout})", Connector.Id);

            using (Connector.StartUserAction(ConnectorState.Waiting))
            {
                Connector.UserTimeout = timeout;
                try
                {
                    Connector.ReadAsyncMessage();
                }
                catch (TimeoutException)
                {
                    return false;
                }
            }
            return true;
        }

        /// <summary>
        /// Waits until an asynchronous PostgreSQL messages (e.g. a notification) arrives, and
        /// exits immediately. The asynchronous message is delivered via the normal events
        /// (<see cref="Notification"/>, <see cref="Notice"/>).
        /// </summary>
        /// <param name="timeout">
        /// The time-out value is passed to <see cref="Socket.ReceiveTimeout"/>.
        /// </param>
        /// <returns>true if an asynchronous message was received, false if timed out.</returns>
        public bool Wait(TimeSpan timeout) => Wait((int)timeout.TotalMilliseconds);

        /// <summary>
        /// Waits until an asynchronous PostgreSQL messages (e.g. a notification) arrives, and
        /// exits immediately. The asynchronous message is delivered via the normal events
        /// (<see cref="Notification"/>, <see cref="Notice"/>).
        /// </summary>
        public void Wait() => Wait(0);

        /// <summary>
        /// Waits asynchronously until an asynchronous PostgreSQL messages (e.g. a notification)
        /// arrives, and exist immediately. The asynchronous message is delivered via the normal events
        /// (<see cref="Notification"/>, <see cref="Notice"/>).
        /// </summary>
        public async Task WaitAsync(CancellationToken cancellationToken)
        {
            CheckConnectionOpen();
            Log.Debug("Starting to wait async", Connector.Id);

            using (Connector.StartUserAction(ConnectorState.Waiting))
                await Connector.ReadAsyncMessageAsync(cancellationToken);
        }

        /// <summary>
        /// Waits asynchronously until an asynchronous PostgreSQL messages (e.g. a notification)
        /// arrives, and exist immediately. The asynchronous message is delivered via the normal events
        /// (<see cref="Notification"/>, <see cref="Notice"/>).
        /// </summary>
        public Task WaitAsync() => WaitAsync(CancellationToken.None);

        #endregion

        #region State checks

        void CheckConnectionOpen()
        {
            if (_disposed) {
                throw new ObjectDisposedException(typeof(NpgsqlConnection).Name);
            }

            if (_fakingOpen)
            {
                if (Connector != null)
                {
                    try
                    {
                        Close();
                    }
                    catch
                    {
                        // ignored
                    }
                }
                Open();
                _fakingOpen = false;
            }

            if (_postponingClose || Connector == null)
            {
                throw new InvalidOperationException("Connection is not open");
            }
        }

        void CheckConnectionClosed()
        {
            if (_disposed)
                throw new ObjectDisposedException(typeof(NpgsqlConnection).Name);
            if (Connector != null)
                throw new InvalidOperationException("Connection already open");
        }

        void CheckNotDisposed()
        {
            if (_disposed)
                throw new ObjectDisposedException(typeof(NpgsqlConnection).Name);
        }

        internal NpgsqlConnector CheckReadyAndGetConnector()
        {
            if (_disposed)
                throw new ObjectDisposedException(typeof(NpgsqlConnection).Name);

            // This method gets called outside any lock, and might be in a race condition
            // with an ongoing keepalive, which may break the connector (setting the connection's
            // Connector to null). We capture the connector to the stack and return it here.
            var conn = Connector;
            if (conn == null)
                throw new InvalidOperationException("Connection is not open");
            return conn;
        }

        #endregion State checks

        #region Schema operations
#if NET45 || NET451
        /// <summary>
        /// Returns the supported collections
        /// </summary>
        public override DataTable GetSchema()
        {
            return NpgsqlSchema.GetMetaDataCollections();
        }

        /// <summary>
        /// Returns the schema collection specified by the collection name.
        /// </summary>
        /// <param name="collectionName">The collection name.</param>
        /// <returns>The collection specified.</returns>
        public override DataTable GetSchema([CanBeNull] string collectionName)
        {
            return GetSchema(collectionName, null);
        }

        /// <summary>
        /// Returns the schema collection specified by the collection name filtered by the restrictions.
        /// </summary>
        /// <param name="collectionName">The collection name.</param>
        /// <param name="restrictions">
        /// The restriction values to filter the results.  A description of the restrictions is contained
        /// in the Restrictions collection.
        /// </param>
        /// <returns>The collection specified.</returns>
        public override DataTable GetSchema([CanBeNull] string collectionName, [CanBeNull] string[] restrictions)
        {
            switch (collectionName)
            {
                case "MetaDataCollections":
                    return NpgsqlSchema.GetMetaDataCollections();
                case "Restrictions":
                    return NpgsqlSchema.GetRestrictions();
                case "DataSourceInformation":
                    return NpgsqlSchema.GetDataSourceInformation();
                case "DataTypes":
                    throw new NotSupportedException();
                case "ReservedWords":
                    return NpgsqlSchema.GetReservedWords();
                    // custom collections for npgsql
                case "Databases":
                    return NpgsqlSchema.GetDatabases(this, restrictions);
                case "Schemata":
                    return NpgsqlSchema.GetSchemata(this, restrictions);
                case "Tables":
                    return NpgsqlSchema.GetTables(this, restrictions);
                case "Columns":
                    return NpgsqlSchema.GetColumns(this, restrictions);
                case "Views":
                    return NpgsqlSchema.GetViews(this, restrictions);
                case "Users":
                    return NpgsqlSchema.GetUsers(this, restrictions);
                case "Indexes":
                    return NpgsqlSchema.GetIndexes(this, restrictions);
                case "IndexColumns":
                    return NpgsqlSchema.GetIndexColumns(this, restrictions);
                case "Constraints":
                case "PrimaryKey":
                case "UniqueKeys":
                case "ForeignKeys":
                    return NpgsqlSchema.GetConstraints(this, restrictions, collectionName);
                case "ConstraintColumns":
                    return NpgsqlSchema.GetConstraintColumns(this, restrictions);
                default:
                    throw new ArgumentOutOfRangeException(nameof(collectionName), collectionName, "Invalid collection name");
            }
        }

#endif
        #endregion Schema operations

        #region Misc

        object ICloneable.Clone()
        {
            CheckNotDisposed();
            return new NpgsqlConnection(ConnectionString) {
                ProvideClientCertificatesCallback = ProvideClientCertificatesCallback,
                UserCertificateValidationCallback = UserCertificateValidationCallback
            };
        }

        /// <summary>
        /// Creates a closed connection with the connection string and authentication details of this message.
        /// </summary>
#if NET45 || NET451
        object ICloneable.Clone()
#else
        public NpgsqlConnection Clone()
#endif
        {
            CheckNotDisposed();
            return new NpgsqlConnection(ConnectionString) {
                Password = Password,
                ProvideClientCertificatesCallback = ProvideClientCertificatesCallback,
                UserCertificateValidationCallback = UserCertificateValidationCallback
            };
        }

        /// <summary>
        /// Clones this connection, replacing its connection string with the given one.
        /// This allows creating a new connection with the same security information
        /// (password, SSL callbacks) while changing other connection parameters (e.g.
        /// database or pooling)
        /// </summary>
        public NpgsqlConnection CloneWith(string connectionString)
        {
            CheckNotDisposed();
            var csb = new NpgsqlConnectionStringBuilder(connectionString);
            if (csb.Password == null && Password != null)
            {
                csb.Password = Password;
            }
            return new NpgsqlConnection(csb) {
                ProvideClientCertificatesCallback = ProvideClientCertificatesCallback,
                UserCertificateValidationCallback = UserCertificateValidationCallback
            };
        }

        /// <summary>
        /// This method changes the current database by disconnecting from the actual
        /// database and connecting to the specified.
        /// </summary>
        /// <param name="dbName">The name of the database to use in place of the current database.</param>
        public override void ChangeDatabase(String dbName)
        {
            if (dbName == null)
                throw new ArgumentNullException(nameof(dbName));
            if (string.IsNullOrEmpty(dbName))
                throw new ArgumentOutOfRangeException(nameof(dbName), dbName, $"Invalid database name: {dbName}");
            Contract.EndContractBlock();

            CheckNotDisposed();
            Log.Debug("Changing database to " + dbName, Connector.Id);

            Close();

            Settings = Settings.Clone();
            Settings.Database = dbName;
            _connectionString = Settings.ConnectionString;

            Open();
        }

#if NET45 || NET451
        /// <summary>
        /// DB provider factory.
        /// </summary>
        protected override DbProviderFactory DbProviderFactory => NpgsqlFactory.Instance;
#endif

        /// <summary>
        /// Clear connection pool.
        /// </summary>
        public static void ClearPool(NpgsqlConnection connection)
        {
            ConnectorPool pool;
            if (PoolManager.Pools.TryGetValue(connection.Settings, out pool))
                pool.Clear();
        }

        /// <summary>
        /// Clear all connection pools.
        /// </summary>
        public static void ClearAllPools() => PoolManager.ClearAll();

        /// <summary>
        /// Flushes the type cache for this connection's connection string and reloads the
        /// types for this connection only.
        /// </summary>
        public void ReloadTypes()
        {
            var conn = CheckReadyAndGetConnector();
            TypeHandlerRegistry.ClearBackendTypeCache(ConnectionString);
            TypeHandlerRegistry.Setup(conn, new NpgsqlTimeout(TimeSpan.FromSeconds(ConnectionTimeout)));
        }

        /// <summary>
        /// Flushes the type cache for this connection's connection string and reloads the
        /// types for this connection only.
        /// </summary>
        public void ReloadTypes()
        {
            TypeHandlerRegistry.ClearBackendTypeCache(ConnectionString);
            TypeHandlerRegistry.Setup(Connector);
        }

        #endregion Misc
    }

    #region Delegates

    /// <summary>
    /// Represents the method that handles the <see cref="NpgsqlConnection.Notification">Notice</see> events.
    /// </summary>
    /// <param name="sender">The source of the event.</param>
    /// <param name="e">A <see cref="NpgsqlNoticeEventArgs">NpgsqlNoticeEventArgs</see> that contains the event data.</param>
    public delegate void NoticeEventHandler(Object sender, NpgsqlNoticeEventArgs e);

    /// <summary>
    /// Represents the method that handles the <see cref="NpgsqlConnection.Notification">Notification</see> events.
    /// </summary>
    /// <param name="sender">The source of the event.</param>
    /// <param name="e">A <see cref="NpgsqlNotificationEventArgs">NpgsqlNotificationEventArgs</see> that contains the event data.</param>
    public delegate void NotificationEventHandler(Object sender, NpgsqlNotificationEventArgs e);

    /// <summary>
    /// Represents the method that allows the application to provide a certificate collection to be used for SSL client authentication
    /// </summary>
    /// <param name="certificates">A <see cref="System.Security.Cryptography.X509Certificates.X509CertificateCollection">X509CertificateCollection</see> to be filled with one or more client certificates.</param>
    public delegate void ProvideClientCertificatesCallback(X509CertificateCollection certificates);

    #endregion
}<|MERGE_RESOLUTION|>--- conflicted
+++ resolved
@@ -33,14 +33,10 @@
 using System.Security.Cryptography;
 using System.Security.Cryptography.X509Certificates;
 using System.Threading;
-<<<<<<< HEAD
-#if !DNXCORE50
-=======
 using System.Threading.Tasks;
 using AsyncRewriter;
 using JetBrains.Annotations;
 #if NET45 || NET451
->>>>>>> 9e75d8d9
 using System.Transactions;
 #endif
 using Npgsql.Logging;
@@ -60,11 +56,7 @@
 #else
     // ReSharper disable once RedundantNameQualifier
     [System.ComponentModel.DesignerCategory("")]
-<<<<<<< HEAD
-    public sealed class NpgsqlConnection : DbConnection, ICloneable
-=======
     public sealed partial class NpgsqlConnection : DbConnection, ICloneable
->>>>>>> 9e75d8d9
 #endif
     {
         #region Fields
@@ -191,13 +183,6 @@
         {
             if (string.IsNullOrWhiteSpace(Host))
                 throw new ArgumentException("Host can't be null");
-<<<<<<< HEAD
-            if (string.IsNullOrWhiteSpace(UserName) && !IntegratedSecurity)
-                throw new ArgumentException("Either Username must be specified or IntegratedSecurity must be on");
-            if (ContinuousProcessing && UseSslStream)
-                throw new ArgumentException("ContinuousProcessing can't be turned on with UseSslStream");
-=======
->>>>>>> 9e75d8d9
             Contract.EndContractBlock();
 
             var timeout = new NpgsqlTimeout(TimeSpan.FromSeconds(ConnectionTimeout));
@@ -210,8 +195,6 @@
             CheckConnectionClosed();
 
             Log.Trace("Opening connnection");
-<<<<<<< HEAD
-=======
 
             // Copy the password aside and remove it from the user-provided connection string
             // (unless PersistSecurityInfo has been requested). Note that cloned connections already
@@ -225,7 +208,6 @@
                 Settings.Password = null;
                 _connectionString = Settings.ToString();
             }
->>>>>>> 9e75d8d9
 
             _wasBroken = false;
 
@@ -348,16 +330,7 @@
         [NpgsqlSysDescription("Description_Database", typeof(NpgsqlConnection))]
 #endif
 
-<<<<<<< HEAD
-        public override string Database { get { return Settings.Database; } }
-
-        /// <summary>
-        /// Gets the string identifying the database server (host and port)
-        /// </summary>
-        public override string DataSource { get { return String.Format("tcp://{0}:{1}", Host, Port); } }
-=======
         public override string Database => Settings.Database;
->>>>>>> 9e75d8d9
 
         /// <summary>
         /// Gets the string identifying the database server (host and port)
@@ -376,22 +349,12 @@
         [PublicAPI]
         public string UserName => Settings.Username;
 
-<<<<<<< HEAD
-        internal int MinPoolSize { get { return Settings.MinPoolSize; } }
-        internal int MaxPoolSize { get { return Settings.MaxPoolSize; } }
-        internal int Timeout { get { return Settings.Timeout; } }
-        internal bool Enlist { get { return Settings.Enlist; } }
-        internal int BufferSize { get { return Settings.BufferSize; } }
-        internal string EntityTemplateDatabase { get { return Settings.EntityTemplateDatabase; } }
-        internal string EntityAdminDatabase { get { return Settings.EntityAdminDatabase; } }
-=======
         internal int MinPoolSize => Settings.MinPoolSize;
         internal int MaxPoolSize => Settings.MaxPoolSize;
         internal int Timeout => Settings.Timeout;
         internal int BufferSize => Settings.BufferSize;
         internal string EntityTemplateDatabase => Settings.EntityTemplateDatabase;
         internal string EntityAdminDatabase => Settings.EntityAdminDatabase;
->>>>>>> 9e75d8d9
 
         #endregion Configuration settings
 
@@ -524,11 +487,7 @@
             if (level == IsolationLevel.Chaos)
                 throw new NotSupportedException("Unsupported IsolationLevel: " + level);
             Contract.EndContractBlock();
-<<<<<<< HEAD
-            CheckReady();
-=======
             var connector = CheckReadyAndGetConnector();
->>>>>>> 9e75d8d9
 
             // Note that beginning a transaction doesn't actually send anything to the backend
             // (only prepends), so strictly speaking we don't have to start a user action.
@@ -615,13 +574,7 @@
 
             CloseOngoingOperations();
 
-<<<<<<< HEAD
-            CloseOngoingOperations();
-
-            if (Pooling)
-=======
             if (Settings.Pooling)
->>>>>>> 9e75d8d9
             {
                 PoolManager.GetOrAdd(Settings).Release(Connector);
             }
@@ -889,11 +842,7 @@
             if (copyToCommand == null)
                 throw new ArgumentNullException(nameof(copyToCommand));
             if (!copyToCommand.TrimStart().ToUpper().StartsWith("COPY"))
-<<<<<<< HEAD
-                throw new ArgumentException("Must contain a COPY TO STDOUT command!", "copyToCommand");
-=======
                 throw new ArgumentException("Must contain a COPY TO STDOUT command!", nameof(copyToCommand));
->>>>>>> 9e75d8d9
             Contract.EndContractBlock();
 
             var connector = CheckReadyAndGetConnector();
@@ -927,11 +876,7 @@
             if (copyFromCommand == null)
                 throw new ArgumentNullException(nameof(copyFromCommand));
             if (!copyFromCommand.TrimStart().ToUpper().StartsWith("COPY"))
-<<<<<<< HEAD
-                throw new ArgumentException("Must contain a COPY FROM STDIN command!", "copyFromCommand");
-=======
                 throw new ArgumentException("Must contain a COPY FROM STDIN command!", nameof(copyFromCommand));
->>>>>>> 9e75d8d9
             Contract.EndContractBlock();
 
             var connector = CheckReadyAndGetConnector();
@@ -965,11 +910,7 @@
             if (copyToCommand == null)
                 throw new ArgumentNullException(nameof(copyToCommand));
             if (!copyToCommand.TrimStart().ToUpper().StartsWith("COPY"))
-<<<<<<< HEAD
-                throw new ArgumentException("Must contain a COPY TO STDOUT command!", "copyToCommand");
-=======
                 throw new ArgumentException("Must contain a COPY TO STDOUT command!", nameof(copyToCommand));
->>>>>>> 9e75d8d9
             Contract.EndContractBlock();
 
             var connector = CheckReadyAndGetConnector();
@@ -1003,11 +944,7 @@
             if (copyCommand == null)
                 throw new ArgumentNullException(nameof(copyCommand));
             if (!copyCommand.TrimStart().ToUpper().StartsWith("COPY"))
-<<<<<<< HEAD
-                throw new ArgumentException("Must contain a COPY TO STDOUT or COPY FROM STDIN command!", "copyCommand");
-=======
                 throw new ArgumentException("Must contain a COPY TO STDOUT OR COPY FROM STDIN command!", nameof(copyCommand));
->>>>>>> 9e75d8d9
             Contract.EndContractBlock();
 
             var connector = CheckReadyAndGetConnector();
@@ -1213,11 +1150,6 @@
         public static void UnmapCompositeGlobally<T>(string pgName, INpgsqlNameTranslator nameTranslator = null) where T : new()
         {
             TypeHandlerRegistry.UnmapCompositeGlobally<T>(pgName, nameTranslator);
-        }
-
-        internal static void UnregisterEnumGlobally<TEnum>() where TEnum : struct
-        {
-            TypeHandlerRegistry.UnregisterEnumTypeGlobally<TEnum>();
         }
 
         #endregion
@@ -1438,15 +1370,6 @@
 
         #region Misc
 
-        object ICloneable.Clone()
-        {
-            CheckNotDisposed();
-            return new NpgsqlConnection(ConnectionString) {
-                ProvideClientCertificatesCallback = ProvideClientCertificatesCallback,
-                UserCertificateValidationCallback = UserCertificateValidationCallback
-            };
-        }
-
         /// <summary>
         /// Creates a closed connection with the connection string and authentication details of this message.
         /// </summary>
@@ -1542,16 +1465,6 @@
             TypeHandlerRegistry.Setup(conn, new NpgsqlTimeout(TimeSpan.FromSeconds(ConnectionTimeout)));
         }
 
-        /// <summary>
-        /// Flushes the type cache for this connection's connection string and reloads the
-        /// types for this connection only.
-        /// </summary>
-        public void ReloadTypes()
-        {
-            TypeHandlerRegistry.ClearBackendTypeCache(ConnectionString);
-            TypeHandlerRegistry.Setup(Connector);
-        }
-
         #endregion Misc
     }
 
