--- conflicted
+++ resolved
@@ -306,9 +306,6 @@
     <Compile Include="Messages\RowDescriptionMessage.cs" />
     <Compile Include="Messages\DataRowSequentialMessage.cs" />
     <Compile Include="NpgsqlBuffer.cs" />
-<<<<<<< HEAD
-    <Compile Include="NpgsqlTypes\ArrayHandling.cs" />
-=======
     <Compile Include="NpgsqlBuffer.Async.cs">
       <DependentUpon>NpgsqlBuffer.cs</DependentUpon>
       <Generator>AsyncGenerator</Generator>
@@ -316,7 +313,6 @@
     <Compile Include="NpgsqlTextWriter.cs" />
     <Compile Include="NpgsqlTypes\ArrayHandling.cs" />
     <Compile Include="NpgsqlTypes\NpgsqlRange.cs" />
->>>>>>> dd6817fe
     <Compile Include="TypeHandlers\BitStringHandler.cs" />
     <Compile Include="TypeHandlers\GeometricHandlers\BoxHandler.cs" />
     <Compile Include="TypeHandlers\GeometricHandlers\LineHandler.cs" />
@@ -406,11 +402,8 @@
       <SubType>Code</SubType>
     </Compile>
     <Compile Include="TypeHandlers\ArrayHandler.cs" />
-<<<<<<< HEAD
-=======
     <Compile Include="TypeHandlers\NumericHandlers\UInt32Handler.cs" />
     <Compile Include="TypeHandlers\RangeHandler.cs" />
->>>>>>> dd6817fe
     <Compile Include="TypeHandlers\UuidHandler.cs" />
     <Compile Include="TypeHandlers\MoneyHandler.cs" />
     <Compile Include="TypeHandlers\DateTimeHandlers\TimeStampTzHandler.cs" />
